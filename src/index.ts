--- conflicted
+++ resolved
@@ -1,20 +1,6 @@
-<<<<<<< HEAD
 import moment from 'moment'
-import { formatEther, MaxUint256 } from 'ethers'
+import { MaxUint256 } from 'ethers'
 import { withdrawSettleLiquidity } from './actions/withdrawPools'
-=======
-import { withdrawSettleLiquidity } from './helpers/withdrawPools'
-import { deployLiquidity } from './helpers/hydratePools'
-import {
-	formatEther,
-	JsonRpcProvider,
-	Wallet,
-	MaxUint256,
-	ContractTransactionResponse,
-	TransactionReceipt,
-} from 'ethers'
-import moment from 'moment/moment'
->>>>>>> 42dbb322
 import {
 	marketParams,
 	spotMoveThreshold,
@@ -22,34 +8,22 @@
 	timeThresholdMin,
 	withdrawExistingPositions,
 	maxCollateralApproved,
-<<<<<<< HEAD
 } from './config'
 import { addresses } from './constants'
-=======
-} from './config/liquiditySettings'
-import { delay } from './helpers/utils'
-import { privateKey, rpcUrl, addresses } from './config/constants'
-import { IChainlinkAdapter__factory, IERC20__factory } from '../typechain'
->>>>>>> 42dbb322
 import { Position } from './types'
 import { getExistingPositions } from './actions/getPositions'
 import { deployLiquidity } from './actions/hydratePools'
 import { getCurrentTimestamp } from './utils/dates'
-import { chainlink, premia, provider } from './contracts'
+import { premia } from './contracts'
 import { log } from './utils/logs'
+import { delay } from './utils/time'
+import { getSpotPrice } from './utils/prices'
+import { setApproval } from './utils/tokens'
 
 async function initializePositions(lpRangeOrders: Position[], market: string) {
 	log.app(`Initializing positions for ${market}`)
 
-	// get & set spot price
-	marketParams[market].spotPrice = parseFloat(
-		formatEther(
-			await chainlink.getPrice(
-				marketParams[market].address,
-				addresses.tokens.USDC,
-			),
-		),
-	)
+	marketParams[market].spotPrice = await getSpotPrice(market)
 	marketParams[market].ts = getCurrentTimestamp()
 
 	lpRangeOrders = await getExistingPositions(
@@ -61,7 +35,6 @@
 		lpRangeOrders = await withdrawSettleLiquidity(lpRangeOrders, market)
 	}
 
-	// deploy liquidity in given market using marketParam settings
 	lpRangeOrders = await deployLiquidity(
 		lpRangeOrders,
 		market,
@@ -74,38 +47,13 @@
 async function maintainPositions(lpRangeOrders: Position[], market: string) {
 	log.app(`Running position maintenance process for ${market}`)
 
-	const ts = getCurrentTimestamp() // second
+	const ts = getCurrentTimestamp() // seconds
 
 	// attempt to get curent price (retry if error, and skip on failure)
-	let curPrice: number
-	try {
-		curPrice = parseFloat(
-			formatEther(
-				await chainlink.getPrice(
-					marketParams[market].address,
-					addresses.tokens.USDC,
-				),
-			),
-		)
-	} catch (e) {
-		await delay(5000)
+	const curPrice = await getSpotPrice(market)
 
-		try {
-			curPrice = parseFloat(
-				formatEther(
-					await chainlink.getPrice(
-						marketParams[market].address,
-						addresses.tokens.USDC,
-					),
-				),
-			)
-		} catch (e) {
-			log.warning(
-				`Failed to get current price for ${market}. \n
-				If issue persists, please check node provider`,
-			)
-			return lpRangeOrders
-		}
+	if (!curPrice) {
+		return lpRangeOrders
 	}
 
 	log.info(
@@ -185,44 +133,15 @@
 					premia.signer as any,
 				)
 
-<<<<<<< HEAD
-				const response = await token.approve(
-					addresses.core.ERC20Router.address,
-					MaxUint256.toString(),
-				)
+				const approveTX = await setApproval(Number(MaxUint256), token)
+				const confirm = await approveTX.wait(1)
 
-				const confirm = await provider.waitForTransaction(response.hash, 1)
-=======
-				let approveTX: ContractTransactionResponse
-				let confirm: TransactionReceipt | null
-				try {
-					approveTX = await erc20.approve(
-						addresses.core.ERC20Router.address,
-						MaxUint256.toString(),
-					)
-					confirm = await approveTX.wait(1)
-				} catch (e) {
-					await delay(2000)
-					try {
-						approveTX = await erc20.approve(
-							addresses.core.ERC20Router.address,
-							MaxUint256.toString(),
-						)
-						confirm = await approveTX.wait(1)
-					} catch (e) {
-						throw new Error(`Max approval could NOT be set for ${market}!`)
-					}
-				}
-
-				// NOTE: issues beyond a provider error are covered here
->>>>>>> 42dbb322
 				if (confirm?.status == 0) {
 					throw new Error(
 						`Max approval NOT set for ${market}! Try again or check provider or ETH balance...`,
 					)
 				}
 
-<<<<<<< HEAD
 				log.info(`${market} approval set to MAX`)
 			}
 
@@ -232,54 +151,19 @@
 				premia.signer as any,
 			)
 
-			const response = await token.approve(
+			const approveTX = await token.approve(
 				addresses.core.ERC20Router.address,
 				MaxUint256.toString(),
 			)
+			const confirm = await approveTX.wait(1)
 
-			const confirm = await provider.waitForTransaction(response.hash, 1)
-=======
-				// Successful transaction
-				console.log(`${market} approval set to MAX`)
-			}
-
-			// Approval for quote token
-			const erc20 = IERC20__factory.connect(addresses.tokens.USDC, signer)
-
-			let approveTX: ContractTransactionResponse
-			let confirm: TransactionReceipt | null
-			try {
-				approveTX = await erc20.approve(
-					addresses.core.ERC20Router.address,
-					MaxUint256.toString(),
-				)
-				confirm = await approveTX.wait(1)
-			} catch (e) {
-				await delay(2000)
-				try {
-					approveTX = await erc20.approve(
-						addresses.core.ERC20Router.address,
-						MaxUint256.toString(),
-					)
-					confirm = await approveTX.wait(1)
-				} catch (e) {
-					throw new Error(`Approval could not be set for USDC!`)
-				}
-			}
-
->>>>>>> 42dbb322
 			if (confirm?.status == 0) {
 				throw new Error(
 					`Max approval NOT set for USDC! Try again or check provider or ETH balance...`,
 				)
 			}
 
-<<<<<<< HEAD
 			log.info(`USDC approval set to MAX`)
-=======
-			// Successful transaction
-			console.log(`USDC approval set to MAX`)
->>>>>>> 42dbb322
 		}
 
 		initialized = true
@@ -287,13 +171,8 @@
 
 	// iterate through each market to determine is liquidity needs to be deployed/updated
 	for (const market of Object.keys(marketParams)) {
-<<<<<<< HEAD
 		lpRangeOrders = await updateMarket(lpRangeOrders, market)
 	}
-}
-
-async function delay(t: number) {
-	return new Promise((resolve) => setTimeout(resolve, t))
 }
 
 async function main() {
@@ -305,114 +184,6 @@
 		)
 
 		await delay(refreshRate * 60 * 1000) // refresh rate in min -> milsec
-=======
-		/*
-    INITIALIZATION CASE: if we have no reference price established for a given market then this is the initial run,
-    so we must get price & ts and deploy all orders
-    */
-		if (!marketParams[market].spotPrice) {
-			// get & set spot price
-			marketParams[market].spotPrice = parseFloat(
-				formatEther(
-					await chainlink.getPrice(
-						marketParams[market].address,
-						addresses.tokens.USDC,
-					),
-				),
-			)
-			// set ts
-			marketParams[market].ts = moment.utc().unix()
-
-			if (withdrawExistingPositions) {
-				lpRangeOrders = await withdrawSettleLiquidity(lpRangeOrders, market)
-			}
-
-			// deploy liquidity in given market using marketParam settings
-			lpRangeOrders = await deployLiquidity(
-				lpRangeOrders,
-				market,
-				marketParams[market].spotPrice!,
-			)
-		} else {
-			/*
-			  MAINTENANCE CASE: if we have a reference price we need to check it against current values and update
-			  markets accordingly
-			  */
-
-			// get current values
-			let ts = moment.utc().unix() // second
-
-			// attempt to get current price (retry if error, and skip on failure)
-			let curPrice: number
-			try {
-				curPrice = parseFloat(
-					formatEther(
-						await chainlink.getPrice(
-							marketParams[market].address,
-							addresses.tokens.USDC,
-						),
-					),
-				)
-			} catch (e) {
-				await delay(5000)
-				try {
-					curPrice = parseFloat(
-						formatEther(
-							await chainlink.getPrice(
-								marketParams[market].address,
-								addresses.tokens.USDC,
-							),
-						),
-					)
-				} catch (e) {
-					console.log(`WARNING: failed to get current price for ${market}`)
-					console.log(`If issue persists, please check node provider`)
-					continue
-				}
-			}
-
-			console.log(`position maintenance process for ${market}`)
-			console.log(
-				'current price: ',
-				curPrice,
-				moment.utc().format('YYYY-MM-HH:mm:ss'),
-			)
-
-			// All conditional thresholds that trigger an update
-			let refPrice = marketParams[market].spotPrice!
-			let abovePriceThresh = curPrice > refPrice * (1 + spotMoveThreshold)
-			let belowPriceThresh = curPrice < refPrice * (1 - spotMoveThreshold)
-			let pastTimeThresh = ts - timeThresholdMin * 60 > marketParams[market].ts!
-			// force update if a threshold is reached
-			if (abovePriceThresh || belowPriceThresh || pastTimeThresh) {
-				console.log('Threshold trigger reached. Updating orders...')
-				if (abovePriceThresh) console.log(`Above Price Threshold`)
-				if (belowPriceThresh) console.log(`Below Price Threshold`)
-				if (pastTimeThresh) console.log(`Time Threshold`)
-				// update ref price & ts to latest value
-				marketParams[market].spotPrice = curPrice
-				marketParams[market].ts = ts
-				// remove any liquidity if present
-				lpRangeOrders = await withdrawSettleLiquidity(lpRangeOrders, market)
-				// deploy liquidity in given market using marketParam settings
-				lpRangeOrders = await deployLiquidity(
-					lpRangeOrders,
-					market,
-					marketParams[market].spotPrice!,
-				)
-			} else {
-				console.log(`No update triggered...`)
-			}
-		}
-	}
-}
-
-async function main() {
-	while (true) {
-		await runRangeOrderBot()
-		console.log('waiting....')
-		await delay(refreshRate * 60 * 1000) // min -> mil
->>>>>>> 42dbb322
 	}
 }
 
