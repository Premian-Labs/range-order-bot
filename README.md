<div align="center">
  <img src="img/premia.png" alt=''>
</div>

## What is Premia?
Premia is a peer-to-peer options exchange and settlement engine built for the Ethereum Virtual Machine (EVM).
The protocol is designed to provide a set of smart contracts that advance open finance by prioritizing security,
self-custody, automatic execution without a trusted intermediary, and permission-less use of financial primitives.
Additional information about the protocol can be found [here](https://docs.premia.blue/) on our website.

## Premia Range Order Bot
The range order bot is a market making script that allows users to quote two-sided markets (using concentrated
liquidity) for whatever option markets that are preDefined within the settings. It will automatically update range
orders as time passes, minimizing the need for active management of orders. It is highly recommended that a user
is familiar with how range orders work, and the risks associated with owning option positions.

## PreRequisites
There are a couple of things that are needed in order to work with the range order bot locally.  They include:
- An EOA (Externally Owned Account) on Ethereum (funded on _Arbitrum_) with a wallet provider such as [Metamask](https://metamask.io/)
- The repository is written in Typescript and thus requires [Node](https://nodejs.org/en/download) to be installed
<<<<<<< HEAD
- An API Key from [Infura](https://www.infura.io/).  If you would like to use a different provider, the `rpcurl` 
  needs to be adjusted within `constants.ts`.
- An understanding of range orders and how concentrated liquidity works on Premia v3. If you have not done so please 
  see our docs on [Range Orders](https://docs.premia)

## Supported Pairs
The range order bot limited to markets with IV Oracles in order to price markets correctly on chain.  All tokens are
automatically paired with USDC (ie WETH/USDC). Please make sure to have sufficient capital in _both_ tokens as the
base token (ie WETH) is used for call collateral, and the quote token (ie USDC) is used for put collateral.

<div align="center">

| Token Symbol  | Arbitrum Goerli (Development) |         Arbitrum (Production)          |
|:-------------:|:-----------------------------:|:--------------------------------------:|
|     WETH      |      :heavy_check_mark:       |           :heavy_check_mark:           |
|     WBTC      |      :heavy_check_mark:       |           :heavy_check_mark:           |
|      ARB      |                               |           :heavy_check_mark:           | 
|     LINK      |      :heavy_check_mark:       |           :heavy_check_mark:           |
|    wstETH     |                               |           :heavy_check_mark:           |
|      GMX      |                               |           :heavy_check_mark:           |
|     MAGIC     |                               |           :heavy_check_mark:           |

</div>

## Premia Range Order Bot
  The range order bot is a market making script that allows users to quote two-sided markets (using concentrated 
  liquidity) for whatever option markets that are preDefined within the settings. It will automatically update range 
  orders as time passes, minimizing the need for active management of orders. It is highly recommended that a user 
  is familiar with how range orders work, and the risks associated with owning option positions.  
  
=======
- An API Key from [Infura](https://www.infura.io/)
- A solid understanding of range orders and how concentrated liquidity works on Premia v3. If you have not done so 
  please see our docs on [Range Orders](https://docs.premia)

## Supported Pairs
The range order bot depends on IV Oracles in order to price markets correctly on chain.  All tokens are 
automatically paired with USDC (ie WETH/USDC). Please make sure to have sufficient capital in _both_ tokens as the 
base token (ie WETH) is used for call collateral, and the quote token (ie USDC) is used for put collateral. 

<div align="center">
>>>>>>> 42dbb322

| Token Symbol  | Arbitrum Goerli (Development) |         Arbitrum (Production)          |
|:-------------:|:-----------------------------:|:--------------------------------------:|
|     WETH      |      :heavy_check_mark:       |           :heavy_check_mark:           |
|     WBTC      |      :heavy_check_mark:       |           :heavy_check_mark:           |
|      ARB      |                               |           :heavy_check_mark:           | 
|     LINK      |      :heavy_check_mark:       |           :heavy_check_mark:           |
|    wstETH     |                               |           :heavy_check_mark:           |
|      GMX      |                               |           :heavy_check_mark:           |
|     MAGIC     |                               |           :heavy_check_mark:           |

</div>

## Quick Start
1. Clone the repository on a local computer.
2. While in the root directory, run `yarn install` to install package dependencies (this will also generate a 
   `typechain` folder).
3. Create a `.env` file using the same format at the example and add necessary information. Note that ENV should 
   either be `development` or `production`.  
4. Navigate to `src/config/liquiditySettings.ts` and review each and ever setting.  Instructions & descriptions of 
   settings are provided in the file. 
5. Run `yarn start` in the command line to run the range order bot.


## Improvement List & Changelog
<<<<<<< HEAD
=======
- [ ] make position json files for both development and production
- [x] add list of available pairs for trading in read me
>>>>>>> 42dbb322
- [ ] make minOptionPrice per market for better granular control
- [ ] convert timeThresholdMin into hours
- [ ] refactor base token address out of marketParams (not a trade setting)
- [ ] ignore liquidity settings to avoid loss of trade setting on repo updates
<<<<<<< HEAD
- [ ] add check to ensure total LP range orders are not duped
=======
- [ ] add check to ensure total LP range orders are not duped
- [ ] write to position json after each deposit instead of at the end of cycle
>>>>>>> 42dbb322
<|MERGE_RESOLUTION|>--- conflicted
+++ resolved
@@ -3,101 +3,72 @@
 </div>
 
 ## What is Premia?
+
 Premia is a peer-to-peer options exchange and settlement engine built for the Ethereum Virtual Machine (EVM).
 The protocol is designed to provide a set of smart contracts that advance open finance by prioritizing security,
 self-custody, automatic execution without a trusted intermediary, and permission-less use of financial primitives.
 Additional information about the protocol can be found [here](https://docs.premia.blue/) on our website.
 
 ## Premia Range Order Bot
+
 The range order bot is a market making script that allows users to quote two-sided markets (using concentrated
 liquidity) for whatever option markets that are preDefined within the settings. It will automatically update range
 orders as time passes, minimizing the need for active management of orders. It is highly recommended that a user
 is familiar with how range orders work, and the risks associated with owning option positions.
 
 ## PreRequisites
-There are a couple of things that are needed in order to work with the range order bot locally.  They include:
+
+There are a couple of things that are needed in order to work with the range order bot locally. They include:
+
 - An EOA (Externally Owned Account) on Ethereum (funded on _Arbitrum_) with a wallet provider such as [Metamask](https://metamask.io/)
 - The repository is written in Typescript and thus requires [Node](https://nodejs.org/en/download) to be installed
-<<<<<<< HEAD
-- An API Key from [Infura](https://www.infura.io/).  If you would like to use a different provider, the `rpcurl` 
+- An API Key from [Infura](https://www.infura.io/). If you would like to use a different provider, the `rpcurl`
   needs to be adjusted within `constants.ts`.
-- An understanding of range orders and how concentrated liquidity works on Premia v3. If you have not done so please 
+- An understanding of range orders and how concentrated liquidity works on Premia v3. If you have not done so please
   see our docs on [Range Orders](https://docs.premia)
 
 ## Supported Pairs
-The range order bot limited to markets with IV Oracles in order to price markets correctly on chain.  All tokens are
+
+The range order bot limited to markets with IV Oracles in order to price markets correctly on chain. All tokens are
 automatically paired with USDC (ie WETH/USDC). Please make sure to have sufficient capital in _both_ tokens as the
 base token (ie WETH) is used for call collateral, and the quote token (ie USDC) is used for put collateral.
 
 <div align="center">
 
-| Token Symbol  | Arbitrum Goerli (Development) |         Arbitrum (Production)          |
-|:-------------:|:-----------------------------:|:--------------------------------------:|
-|     WETH      |      :heavy_check_mark:       |           :heavy_check_mark:           |
-|     WBTC      |      :heavy_check_mark:       |           :heavy_check_mark:           |
-|      ARB      |                               |           :heavy_check_mark:           | 
-|     LINK      |      :heavy_check_mark:       |           :heavy_check_mark:           |
-|    wstETH     |                               |           :heavy_check_mark:           |
-|      GMX      |                               |           :heavy_check_mark:           |
-|     MAGIC     |                               |           :heavy_check_mark:           |
+| Token Symbol | Arbitrum Goerli (Development) | Arbitrum (Production) |
+| :----------: | :---------------------------: | :-------------------: |
+|     WETH     |      :heavy_check_mark:       |  :heavy_check_mark:   |
+|     WBTC     |      :heavy_check_mark:       |  :heavy_check_mark:   |
+|     ARB      |                               |  :heavy_check_mark:   |
+|     LINK     |      :heavy_check_mark:       |  :heavy_check_mark:   |
+|    wstETH    |                               |  :heavy_check_mark:   |
+|     GMX      |                               |  :heavy_check_mark:   |
+|    MAGIC     |                               |  :heavy_check_mark:   |
 
 </div>
 
 ## Premia Range Order Bot
-  The range order bot is a market making script that allows users to quote two-sided markets (using concentrated 
-  liquidity) for whatever option markets that are preDefined within the settings. It will automatically update range 
-  orders as time passes, minimizing the need for active management of orders. It is highly recommended that a user 
-  is familiar with how range orders work, and the risks associated with owning option positions.  
-  
-=======
-- An API Key from [Infura](https://www.infura.io/)
-- A solid understanding of range orders and how concentrated liquidity works on Premia v3. If you have not done so 
-  please see our docs on [Range Orders](https://docs.premia)
 
-## Supported Pairs
-The range order bot depends on IV Oracles in order to price markets correctly on chain.  All tokens are 
-automatically paired with USDC (ie WETH/USDC). Please make sure to have sufficient capital in _both_ tokens as the 
-base token (ie WETH) is used for call collateral, and the quote token (ie USDC) is used for put collateral. 
-
-<div align="center">
->>>>>>> 42dbb322
-
-| Token Symbol  | Arbitrum Goerli (Development) |         Arbitrum (Production)          |
-|:-------------:|:-----------------------------:|:--------------------------------------:|
-|     WETH      |      :heavy_check_mark:       |           :heavy_check_mark:           |
-|     WBTC      |      :heavy_check_mark:       |           :heavy_check_mark:           |
-|      ARB      |                               |           :heavy_check_mark:           | 
-|     LINK      |      :heavy_check_mark:       |           :heavy_check_mark:           |
-|    wstETH     |                               |           :heavy_check_mark:           |
-|      GMX      |                               |           :heavy_check_mark:           |
-|     MAGIC     |                               |           :heavy_check_mark:           |
-
-</div>
+The range order bot is a market making script that allows users to quote two-sided markets (using concentrated
+liquidity) for whatever option markets that are preDefined within the settings. It will automatically update range
+orders as time passes, minimizing the need for active management of orders. It is highly recommended that a user
+is familiar with how range orders work, and the risks associated with owning option positions.
 
 ## Quick Start
+
 1. Clone the repository on a local computer.
-2. While in the root directory, run `yarn install` to install package dependencies (this will also generate a 
+2. While in the root directory, run `yarn install` to install package dependencies (this will also generate a
    `typechain` folder).
-3. Create a `.env` file using the same format at the example and add necessary information. Note that ENV should 
-   either be `development` or `production`.  
-4. Navigate to `src/config/liquiditySettings.ts` and review each and ever setting.  Instructions & descriptions of 
-   settings are provided in the file. 
+3. Create a `.env` file using the same format at the example and add necessary information. Note that ENV should
+   either be `development` or `production`.
+4. Navigate to `src/config/liquiditySettings.ts` and review each and ever setting. Instructions & descriptions of
+   settings are provided in the file.
 5. Run `yarn start` in the command line to run the range order bot.
 
+## Improvement List & Changelog
 
-## Improvement List & Changelog
-<<<<<<< HEAD
-=======
-- [ ] make position json files for both development and production
-- [x] add list of available pairs for trading in read me
->>>>>>> 42dbb322
 - [ ] make minOptionPrice per market for better granular control
 - [ ] convert timeThresholdMin into hours
 - [ ] refactor base token address out of marketParams (not a trade setting)
 - [ ] ignore liquidity settings to avoid loss of trade setting on repo updates
-<<<<<<< HEAD
-- [ ] add check to ensure total LP range orders are not duped
-=======
-- [ ] add check to ensure total LP range orders are not duped
-- [ ] write to position json after each deposit instead of at the end of cycle
->>>>>>> 42dbb322
+- [ ] add check to ensure total LP range orders are not duped